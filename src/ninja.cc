--- conflicted
+++ resolved
@@ -49,13 +49,10 @@
 
 namespace {
 
-<<<<<<< HEAD
 /// The version number of the current Ninja release.  This will always
 /// be "git" on trunk.
-const char* kVersion = "1.1.0";
-
-=======
->>>>>>> f01d7f09
+const char* kVersion = "1.2.0";
+
 /// Global information passed into subtools.
 struct Globals {
   Globals() : state(new State()) {}
